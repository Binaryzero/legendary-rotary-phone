--- conflicted
+++ resolved
@@ -24,18 +24,10 @@
 2. Run the script (optional flags shown with defaults):
 ```
 pip install requests openpyxl python-docx
-<<<<<<< HEAD
-python cve_metadata_fetcher.py [cves.txt] --excel CVE_Results.xlsx \
-    --template CVE_Report_Template.docx --reports reports [--skip-docs]
-```
-3. Open the Excel output for the research summary
-4. Review generated reports in the chosen reports directory
-=======
 python cve_metadata_fetcher.py --output results.xlsx
 ```
 3. Open the output file (default `CVE_Results.xlsx`, or as specified by `--output`) for the research summary
 4. Review generated reports in the directory given by `--reports-dir` unless `--skip-reports` was used
->>>>>>> 61ab42f4
 
 ## Testing
 This project uses `pytest` to run the unit tests located in the `tests/`
