import logging
from dataclasses import dataclass
from datetime import datetime
from pathlib import Path
from typing import Optional

import requests
from openpyxl import Workbook
from typing import TYPE_CHECKING

if TYPE_CHECKING:
    from openpyxl.worksheet.worksheet import Worksheet

logging.basicConfig(level=logging.INFO, format="%(asctime)s %(levelname)s: %(message)s")

MITRE_BASE = "https://raw.githubusercontent.com/CVEProject/cvelistV5/main/cves"


@dataclass
class CveMetadata:
    """Container for parsed CVE information."""

    description: str = ""
    cvss: str = ""
    vector: str = ""
    cwe: str = ""
    exploit: str = ""
    exploit_refs: str = ""
    fix_version: str = ""
    mitigations: str = ""
    affected: str = ""
    references: str = ""

def fetch_cve(cve_id: str) -> Optional[dict]:
    """Retrieve a CVE JSON record from the MITRE repository.

    Parameters
    ----------
    cve_id:
        The CVE identifier, e.g. ``"CVE-2023-1234"``.

    Returns
    -------
    dict | None
        Parsed JSON content if found, otherwise ``None`` when the request fails.
    """

    try:
        parts = cve_id.split("-")
        if len(parts) < 3:
            logging.warning("Invalid CVE ID format: %s", cve_id)
            return None
        year = parts[1]
        if not (year.isdigit() and len(year) == 4):
            logging.warning("Invalid year in CVE ID: %s", cve_id)
            return None

        bucket_str = parts[2]
        if not bucket_str.isdigit():
            logging.warning("Invalid numeric part in CVE ID: %s", cve_id)
            return None
        bucket = int(bucket_str) // 1000
    except IndexError:
        logging.warning("Invalid CVE ID format: %s", cve_id)
        return None

    url = f"{MITRE_BASE}/{year}/{bucket}xxx/{cve_id}.json"
    try:
        response = requests.get(url, timeout=10)
        response.raise_for_status()
    except requests.RequestException as exc:
        logging.warning("Failed to fetch %s: %s", cve_id, exc)
        return None
    return response.json()

def parse_cve(cve_json: dict) -> CveMetadata:
    """Extract relevant metadata from a CVE JSON document.

    Args:
        cve_json (dict): JSON structure as returned by :func:`fetch_cve`.

    Returns
    -------
    CveMetadata
        Structured metadata extracted from the CVE document.
    """
<<<<<<< HEAD
    cna = cve_json.get("containers", {}).get("cna", {})
=======
    containers = cve_json.get("containers", {})
    cna = containers.get("cna", {})
>>>>>>> 407105ab
    desc = cna.get("descriptions", [{}])[0].get("value", "")

    def find_cvss() -> tuple[str, str]:
        """Search available containers for a CVSS score and vector."""
        order = containers.get("adp", []) + [cna]
        for cont in order:
            if not cont:
                continue
            for metric in cont.get("metrics", []):
                for key in ("cvssV3_1", "cvssV3_0", "cvssV2_1", "cvssV2_0", "cvssV2"):
                    data = metric.get(key)
                    if data:
                        return data.get("baseScore", ""), data.get("vectorString", "")
        return "", ""

    cvss, vector = find_cvss()

    cwe_items = []
    for container in [cna] + containers.get("adp", []):
        for pt in container.get("problemTypes", []):
            for desc_entry in pt.get("descriptions", []):
                cwe_id = desc_entry.get("cweId")
                text = desc_entry.get("description") or desc_entry.get("value") or ""
                if text.lower() == "n/a":
                    continue
                if cwe_id and not text.startswith(cwe_id):
                    val = f"{cwe_id} {text}".strip()
                else:
                    val = text or cwe_id
                if val:
                    cwe_items.append(val)
    cwe = ", ".join(cwe_items)
    references = cna.get("references", [])
    exploits = [r["url"] for r in references if "exploit-db.com" in r["url"] or "github.com" in r["url"]]
    exploit_flag = "Yes" if exploits else "No"
    fix_version = ""
    mitigations = []
    affected = []
    for r in references:
        url = r.get("url", "")
        if "advisories" in url or "bulletin" in url:
            mitigations.append(url)
        if "upgrade" in r.get("tags", []):
            fix_version = r.get("url", "")
    for a in cna.get("affected", []):
        vendor = a.get("vendor", "")
        product = a.get("product", "")
        versions = ", ".join(v.get("version", "") for v in a.get("versions", []))
        item = " ".join(i for i in [vendor, product, versions] if i)
        if item:
            affected.append(item)
    return CveMetadata(
        description=desc,
        cvss=cvss,
        vector=vector,
        cwe=cwe,
        exploit=exploit_flag,
        exploit_refs=", ".join(exploits),
        fix_version=fix_version,
        mitigations=", ".join(mitigations),
        affected="; ".join(affected),
        references=", ".join(r.get("url", "") for r in references),
    )


<<<<<<< HEAD
def create_report(cve_id: str, meta: CveMetadata) -> None:
=======
def create_report(cve_id: str, meta: CveMetadata, out_dir: Path = Path("reports")) -> None:
>>>>>>> 407105ab
    """Generate a Word report based on the template.

    Parameters
    ----------
    cve_id: str
        Identifier for the CVE.
    meta:
        Parsed metadata dataclass returned by :func:`parse_cve`.
<<<<<<< HEAD
=======
    out_dir:
        Directory where the generated report will be saved.
>>>>>>> 407105ab
    """
    from docx import Document

    template = Path("CVE_Report_Template.docx")
    if not template.exists():
        logging.error("CVE_Report_Template.docx not found")
        return
    doc = Document(template)

    for p in doc.paragraphs:
        txt = p.text.strip()
        if txt.startswith("CVE ID:"):
            p.text = f"CVE ID: {cve_id}"
        elif txt == "Brief summary of the vulnerability.":
            p.text = meta.description
        elif txt == "List of affected products or environments.":
            p.text = meta.affected
        elif txt.startswith("Describe exploit vectors"):
            exp = (
                f"CVSS: {meta.cvss} ({meta.vector})\n"
                f"CWE: {meta.cwe}\n"
                f"Exploit Available: {meta.exploit} {meta.exploit_refs}"
            )
            p.text = exp
        elif txt.startswith("Document any known fixes"):
            mitigations = []
            if meta.fix_version:
                mitigations.append(f"Fix: {meta.fix_version}")
            if meta.mitigations:
                mitigations.append(f"Mitigations: {meta.mitigations}")
            p.text = "\n".join(mitigations)
        elif txt.startswith("List external references"):
            p.text = meta.references

    out_dir.mkdir(exist_ok=True)
    doc.save(out_dir / f"{cve_id}.docx")

<<<<<<< HEAD
def main(input_file: Path = Path("cves.txt")) -> None:
=======
def main(
    input_file: Path = Path("cves.txt"),
    *,
    output_file: Path = Path("CVE_Results.xlsx"),
    reports_dir: Path = Path("reports"),
    generate_reports: bool = True,
) -> None:
>>>>>>> 407105ab
    """Read CVE IDs, fetch their metadata and save results to Excel."""
    if not input_file.exists():
        logging.error("Missing %s input file.", input_file)
        return
    cve_ids = [line.strip() for line in input_file.read_text().splitlines() if line.strip()]
    wb = Workbook()
    ws: "Worksheet" = wb.active if wb.active is not None else wb.create_sheet()
    ws.title = f"Batch_{datetime.now().strftime('%Y%m%d_%H%M')}"
    ws.append([
        "CVE ID",
        "Description",
        "CVSS",
        "Vector",
        "CWE",
        "Exploit",
        "ExploitRefs",
        "FixVersion",
        "Mitigations",
        "Affected",
        "References",
    ])
    for cve_id in cve_ids:
        data = fetch_cve(cve_id)
        if not data:
            continue
        parsed = parse_cve(data)
        ws.append([
            cve_id,
            parsed.description,
            parsed.cvss,
            parsed.vector,
            parsed.cwe,
            parsed.exploit,
            parsed.exploit_refs,
            parsed.fix_version,
            parsed.mitigations,
            parsed.affected,
            parsed.references,
        ])
        if generate_reports:
            create_report(cve_id, parsed, reports_dir)
    wb.save(str(output_file))
    logging.info("%s created.", output_file)

if __name__ == "__main__":
    import argparse

    parser = argparse.ArgumentParser(description="Fetch CVE metadata from MITRE")
    parser.add_argument("input", nargs="?", default="cves.txt", help="Path to file containing CVE IDs")
<<<<<<< HEAD
    args = parser.parse_args()

    main(Path(args.input))
=======
    parser.add_argument("-o", "--output", default="CVE_Results.xlsx", help="Path to Excel output file")
    parser.add_argument("--reports-dir", default="reports", help="Directory to store Word reports")
    parser.add_argument("--skip-reports", action="store_true", help="Do not generate Word reports")
    args = parser.parse_args()

    main(
        Path(args.input),
        output_file=Path(args.output),
        reports_dir=Path(args.reports_dir),
        generate_reports=not args.skip_reports,
    )
>>>>>>> 407105ab
<|MERGE_RESOLUTION|>--- conflicted
+++ resolved
@@ -84,12 +84,8 @@
     CveMetadata
         Structured metadata extracted from the CVE document.
     """
-<<<<<<< HEAD
-    cna = cve_json.get("containers", {}).get("cna", {})
-=======
     containers = cve_json.get("containers", {})
     cna = containers.get("cna", {})
->>>>>>> 407105ab
     desc = cna.get("descriptions", [{}])[0].get("value", "")
 
     def find_cvss() -> tuple[str, str]:
@@ -155,11 +151,8 @@
     )
 
 
-<<<<<<< HEAD
-def create_report(cve_id: str, meta: CveMetadata) -> None:
-=======
 def create_report(cve_id: str, meta: CveMetadata, out_dir: Path = Path("reports")) -> None:
->>>>>>> 407105ab
+
     """Generate a Word report based on the template.
 
     Parameters
@@ -168,11 +161,10 @@
         Identifier for the CVE.
     meta:
         Parsed metadata dataclass returned by :func:`parse_cve`.
-<<<<<<< HEAD
-=======
+
     out_dir:
         Directory where the generated report will be saved.
->>>>>>> 407105ab
+
     """
     from docx import Document
 
@@ -210,9 +202,6 @@
     out_dir.mkdir(exist_ok=True)
     doc.save(out_dir / f"{cve_id}.docx")
 
-<<<<<<< HEAD
-def main(input_file: Path = Path("cves.txt")) -> None:
-=======
 def main(
     input_file: Path = Path("cves.txt"),
     *,
@@ -220,7 +209,7 @@
     reports_dir: Path = Path("reports"),
     generate_reports: bool = True,
 ) -> None:
->>>>>>> 407105ab
+
     """Read CVE IDs, fetch their metadata and save results to Excel."""
     if not input_file.exists():
         logging.error("Missing %s input file.", input_file)
@@ -270,11 +259,6 @@
 
     parser = argparse.ArgumentParser(description="Fetch CVE metadata from MITRE")
     parser.add_argument("input", nargs="?", default="cves.txt", help="Path to file containing CVE IDs")
-<<<<<<< HEAD
-    args = parser.parse_args()
-
-    main(Path(args.input))
-=======
     parser.add_argument("-o", "--output", default="CVE_Results.xlsx", help="Path to Excel output file")
     parser.add_argument("--reports-dir", default="reports", help="Directory to store Word reports")
     parser.add_argument("--skip-reports", action="store_true", help="Do not generate Word reports")
@@ -285,5 +269,4 @@
         output_file=Path(args.output),
         reports_dir=Path(args.reports_dir),
         generate_reports=not args.skip_reports,
-    )
->>>>>>> 407105ab
+    )