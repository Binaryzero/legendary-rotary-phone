--- conflicted
+++ resolved
@@ -3,33 +3,19 @@
 from datetime import datetime
 from pathlib import Path
 from typing import Optional
-<<<<<<< HEAD
-import re
-=======
->>>>>>> 61ab42f4
 
 import requests
 from openpyxl import Workbook
-<<<<<<< HEAD
-from openpyxl.styles import Font
-from openpyxl.utils import get_column_letter
-=======
 from typing import TYPE_CHECKING
 
 if TYPE_CHECKING:
     from openpyxl.worksheet.worksheet import Worksheet
->>>>>>> 61ab42f4
 
 logging.basicConfig(level=logging.INFO, format="%(asctime)s %(levelname)s: %(message)s")
 
 MITRE_BASE = "https://raw.githubusercontent.com/CVEProject/cvelistV5/main/cves"
 
-<<<<<<< HEAD
-# Precompiled regex for validating CVE identifiers
-cve_pattern = re.compile(r"^CVE-(?P<year>\d{4})-(?P<number>\d{4,})$")
-
-=======
->>>>>>> 61ab42f4
+
 
 @dataclass
 class CveMetadata:
@@ -46,44 +32,20 @@
     affected: str = ""
     references: str = ""
 
-<<<<<<< HEAD
-def fetch_cve(cve_id: str, session: Optional[requests.Session] = None) -> Optional[dict]:
-=======
+
 def fetch_cve(cve_id: str) -> Optional[dict]:
->>>>>>> 61ab42f4
+
     """Retrieve a CVE JSON record from the MITRE repository.
 
     Parameters
     ----------
     cve_id:
         The CVE identifier, e.g. ``"CVE-2023-1234"``.
-<<<<<<< HEAD
-    session:
-        Optional :class:`requests.Session` to reuse for HTTP calls.
-=======
->>>>>>> 61ab42f4
-
     Returns
     -------
     dict | None
         Parsed JSON content if found, otherwise ``None`` when the request fails.
     """
-
-<<<<<<< HEAD
-    match = cve_pattern.fullmatch(cve_id)
-    if not match:
-        logging.warning("Invalid CVE ID format: %s", cve_id)
-        return None
-
-    year = match.group("year")
-    number_str = match.group("number")
-    bucket = int(number_str) // 1000
-
-    url = f"{MITRE_BASE}/{year}/{bucket}xxx/{cve_id}.json"
-    sess = session or requests.Session()
-    try:
-        response = sess.get(url, timeout=10)
-=======
     try:
         parts = cve_id.split("-")
         if len(parts) < 3:
@@ -106,17 +68,10 @@
     url = f"{MITRE_BASE}/{year}/{bucket}xxx/{cve_id}.json"
     try:
         response = requests.get(url, timeout=10)
->>>>>>> 61ab42f4
         response.raise_for_status()
     except requests.RequestException as exc:
         logging.warning("Failed to fetch %s: %s", cve_id, exc)
         return None
-<<<<<<< HEAD
-    finally:
-        if session is None:
-            sess.close()
-=======
->>>>>>> 61ab42f4
     return response.json()
 
 def parse_cve(cve_json: dict) -> CveMetadata:
@@ -130,17 +85,6 @@
     CveMetadata
         Structured metadata extracted from the CVE document.
     """
-<<<<<<< HEAD
-    cna = cve_json.get("containers", {}).get("cna", {})
-    descriptions_list = cna.get("descriptions", [])
-    desc = descriptions_list[0].get("value", "") if descriptions_list else ""
-
-    metrics_list = cna.get("metrics", [])
-    cvss_data = metrics_list[0].get("cvssV3_1", {}) if metrics_list else {}
-    base_score_val = cvss_data.get("baseScore", "")
-    cvss = str(base_score_val) if base_score_val != "" else ""
-    vector = cvss_data.get("vectorString", "")
-=======
     containers = cve_json.get("containers", {})
     cna = containers.get("cna", {})
     desc = cna.get("descriptions", [{}])[0].get("value", "")
@@ -159,8 +103,6 @@
         return "", ""
 
     cvss, vector = find_cvss()
-
->>>>>>> 61ab42f4
     cwe_items = []
     for container in [cna] + containers.get("adp", []):
         for pt in container.get("problemTypes", []):
@@ -208,13 +150,8 @@
         references=", ".join(r.get("url", "") for r in references),
     )
 
-
-<<<<<<< HEAD
-def create_report(cve_id: str, meta: CveMetadata, template_path: Path, output_dir: Path) -> None:
-=======
 def create_report(cve_id: str, meta: CveMetadata, out_dir: Path = Path("reports")) -> None:
 
->>>>>>> 61ab42f4
     """Generate a Word report based on the template.
 
     Parameters
@@ -223,16 +160,6 @@
         Identifier for the CVE.
     meta:
         Parsed metadata dataclass returned by :func:`parse_cve`.
-<<<<<<< HEAD
-    template_path:
-        Path to the Word template file.
-    output_dir:
-        Directory where the generated report will be stored.
-    """
-    if not template_path.exists():
-        logging.error("%s not found", template_path)
-=======
-
     out_dir:
         Directory where the generated report will be saved.
 
@@ -242,7 +169,6 @@
     template = Path("CVE_Report_Template.docx")
     if not template.exists():
         logging.error("CVE_Report_Template.docx not found")
->>>>>>> 61ab42f4
         return
     doc = Document(template_path)
 
@@ -270,29 +196,6 @@
             p.text = "\n".join(mitigations)
         elif txt.startswith("List external references"):
             p.text = meta.references
-<<<<<<< HEAD
-
-    output_dir.mkdir(exist_ok=True)
-    doc.save(output_dir / f"{cve_id}.docx")
-
-def iter_cve_ids(file_path: Path):
-    """Yield CVE IDs from ``file_path`` one per line."""
-    with file_path.open("r", encoding="utf-8") as handle:
-        for line in handle:
-            stripped = line.strip()
-            if stripped:
-                yield stripped
-
-
-def main(
-    input_file: Path = Path("cves.txt"),
-    excel_out: Path = Path("CVE_Results.xlsx"),
-    template_path: Path = Path("CVE_Report_Template.docx"),
-    report_dir: Path = Path("reports"),
-    write_reports: bool = True,
-) -> None:
-=======
-
     out_dir.mkdir(exist_ok=True)
     doc.save(out_dir / f"{cve_id}.docx")
 
@@ -303,16 +206,11 @@
     reports_dir: Path = Path("reports"),
     generate_reports: bool = True,
 ) -> None:
-
->>>>>>> 61ab42f4
     """Read CVE IDs, fetch their metadata and save results to Excel."""
     if not input_file.exists():
         logging.error("Missing %s input file.", input_file)
         return
-<<<<<<< HEAD
-=======
     cve_ids = [line.strip() for line in input_file.read_text().splitlines() if line.strip()]
->>>>>>> 61ab42f4
     wb = Workbook()
     ws: "Worksheet" = wb.active if wb.active is not None else wb.create_sheet()
     ws.title = f"Batch_{datetime.now().strftime('%Y%m%d_%H%M')}"
@@ -329,42 +227,6 @@
         "Affected",
         "References",
     ])
-<<<<<<< HEAD
-    ws.freeze_panes = "A2"
-    header = ws[1]
-    for cell in header:
-        cell.font = Font(bold=True)
-
-    with requests.Session() as session:
-        for cve_id in iter_cve_ids(input_file):
-            logging.info("Processing %s", cve_id)
-            data = fetch_cve(cve_id, session)
-            if not data:
-                continue
-            parsed = parse_cve(data)
-            ws.append([
-                cve_id,
-                parsed.description,
-                parsed.cvss,
-                parsed.vector,
-                parsed.cwe,
-                parsed.exploit,
-                parsed.exploit_refs,
-                parsed.fix_version,
-                parsed.mitigations,
-                parsed.affected,
-                parsed.references,
-            ])
-            if write_reports:
-                create_report(cve_id, parsed, template_path, report_dir)
-
-    for idx, column in enumerate(ws.iter_cols(max_col=ws.max_column, max_row=ws.max_row), start=1):
-        length = max(len(str(cell.value or "")) for cell in column)
-        ws.column_dimensions[get_column_letter(idx)].width = max(length + 2, 10)
-
-    wb.save(excel_out)
-    logging.info("%s created.", excel_out)
-=======
     for cve_id in cve_ids:
         data = fetch_cve(cve_id)
         if not data:
@@ -386,36 +248,22 @@
         if generate_reports:
             create_report(cve_id, parsed, reports_dir)
     wb.save(str(output_file))
-    logging.info("%s created.", output_file)
->>>>>>> 61ab42f4
+    logging.info("%s created.", output_file
 
 if __name__ == "__main__":
     import argparse
 
     parser = argparse.ArgumentParser(description="Fetch CVE metadata from MITRE")
     parser.add_argument("input", nargs="?", default="cves.txt", help="Path to file containing CVE IDs")
-<<<<<<< HEAD
-    parser.add_argument("--excel", default="CVE_Results.xlsx", help="Output Excel file")
-    parser.add_argument("--template", default="CVE_Report_Template.docx", help="Word template path")
-    parser.add_argument("--reports", default="reports", help="Directory for Word reports")
-    parser.add_argument("--skip-docs", action="store_true", help="Skip Word report generation")
-=======
     parser.add_argument("-o", "--output", default="CVE_Results.xlsx", help="Path to Excel output file")
     parser.add_argument("--reports-dir", default="reports", help="Directory to store Word reports")
     parser.add_argument("--skip-reports", action="store_true", help="Do not generate Word reports")
->>>>>>> 61ab42f4
+
     args = parser.parse_args()
 
     main(
         Path(args.input),
-<<<<<<< HEAD
-        Path(args.excel),
-        Path(args.template),
-        Path(args.reports),
-        write_reports=not args.skip_docs,
-=======
         output_file=Path(args.output),
         reports_dir=Path(args.reports_dir),
         generate_reports=not args.skip_reports,
->>>>>>> 61ab42f4
     )