--- conflicted
+++ resolved
@@ -10,10 +10,6 @@
 
 if TYPE_CHECKING:
     from openpyxl.worksheet.worksheet import Worksheet
-<<<<<<< HEAD
-    from docx import Document
-=======
->>>>>>> 9051e7d7
 
 logging.basicConfig(level=logging.INFO, format="%(asctime)s %(levelname)s: %(message)s")
 
