{
  "permissions": {
    "allow": [
      "Bash(python test:*)",
      "Bash(mv:*)",
      "Bash(ls:*)",
      "Bash(./scripts/type-check.sh:*)",
      "Bash(mypy:*)",
      "Bash(make:*)",
      "Bash(python3:*)",
      "Bash(python:*)",
      "Bash(grep:*)",
      "Bash(jq:*)",
      "Bash(rmdir:*)",
      "Bash(mkdir:*)",
      "Bash(find:*)",
<<<<<<< HEAD
      "Bash(PYTHONPATH=/Users/william/Tools/legendary-rotary-phone python3 tests/test_research_comprehensive.py)",
      "Bash(PYTHONPATH:*)",
      "mcp__ide__getDiagnostics",
      "Bash(pip install:*)",
      "Bash(curl:*)",
      "Bash(pkill:*)",
      "Bash(git add:*)"
=======
      "WebFetch(domain:github.com)",
      "Bash(git add:*)",
      "Bash(git push:*)",
      "Bash(gh pr create:*)",
      "Bash(git checkout:*)",
      "Bash(rg:*)",
      "Bash(bash:*)",
      "Bash(rm:*)",
      "Bash(git commit:*)",
      "Bash(gh pr view:*)",
      "Bash(gh api:*)",
      "Bash(git pull:*)",
      "Bash(PYTHONPATH=/Users/william/Tools/legendary-rotary-phone python3 tests/test_error_handling.py)"
>>>>>>> 3b546dc0
    ],
    "deny": []
  }
}<|MERGE_RESOLUTION|>--- conflicted
+++ resolved
@@ -14,15 +14,6 @@
       "Bash(rmdir:*)",
       "Bash(mkdir:*)",
       "Bash(find:*)",
-<<<<<<< HEAD
-      "Bash(PYTHONPATH=/Users/william/Tools/legendary-rotary-phone python3 tests/test_research_comprehensive.py)",
-      "Bash(PYTHONPATH:*)",
-      "mcp__ide__getDiagnostics",
-      "Bash(pip install:*)",
-      "Bash(curl:*)",
-      "Bash(pkill:*)",
-      "Bash(git add:*)"
-=======
       "WebFetch(domain:github.com)",
       "Bash(git add:*)",
       "Bash(git push:*)",
@@ -36,7 +27,6 @@
       "Bash(gh api:*)",
       "Bash(git pull:*)",
       "Bash(PYTHONPATH=/Users/william/Tools/legendary-rotary-phone python3 tests/test_error_handling.py)"
->>>>>>> 3b546dc0
     ],
     "deny": []
   }
