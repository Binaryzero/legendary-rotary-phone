--- conflicted
+++ resolved
@@ -14,22 +14,6 @@
       "Bash(rmdir:*)",
       "Bash(mkdir:*)",
       "Bash(find:*)",
-<<<<<<< HEAD
-      "Bash(PYTHONPATH=/Users/william/Tools/legendary-rotary-phone python3 tests/test_research_comprehensive.py)",
-      "Bash(PYTHONPATH:*)",
-      "mcp__ide__getDiagnostics",
-      "Bash(pip install:*)",
-      "Bash(curl:*)",
-      "Bash(pkill:*)",
-      "Bash(git add:*)",
-      "Bash(gh pr list:*)",
-      "Bash(gh pr view:*)",
-      "Bash(cve-webui:*)",
-      "Bash(timeout 5 cve-webui:*)",
-      "Bash(cve-dashboard:*)",
-      "Bash(timeout 3:*)",
-      "Bash(npm run build:*)"
-=======
       "WebFetch(domain:github.com)",
       "Bash(git add:*)",
       "Bash(git push:*)",
@@ -43,7 +27,6 @@
       "Bash(gh api:*)",
       "Bash(git pull:*)",
       "Bash(PYTHONPATH=/Users/william/Tools/legendary-rotary-phone python3 tests/test_error_handling.py)"
->>>>>>> 891a8825
     ],
     "deny": []
   }
