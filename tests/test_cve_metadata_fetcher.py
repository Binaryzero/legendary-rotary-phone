from unittest.mock import patch

import pytest

import sys
from pathlib import Path
<<<<<<< HEAD
import importlib
import types

class DummyParagraph:
    def __init__(self, text=""):
        self.text = text


class DummyDocument:
    def __init__(self, *_, **__):
        self.paragraphs = [
            DummyParagraph("CVE ID:"),
            DummyParagraph("Brief summary of the vulnerability."),
            DummyParagraph("List of affected products or environments."),
            DummyParagraph("Describe exploit vectors"),
            DummyParagraph("Document any known fixes"),
            DummyParagraph("List external references"),
        ]

    def save(self, *args, **_kwargs):
        self.saved = args[0] if args else None


class DummyCell:
    def __init__(self, value=""):
        self.value = value
        self.font = None


class DummyColumnDimension:
    def __init__(self):
        self.width = None


class DummyWorksheet:
    def __init__(self):
        self.rows = []
        self.title = ""
        self.column_dimensions = {}
        self.freeze_panes = None

    def append(self, row):
        cells = [DummyCell(v) for v in row]
        self.rows.append(cells)
        for idx in range(len(cells)):
            letter = chr(65 + idx)
            self.column_dimensions.setdefault(letter, DummyColumnDimension())

    def __getitem__(self, idx):
        if isinstance(idx, int):
            return self.rows[idx - 1]
        raise TypeError("Invalid index")

    @property
    def max_row(self):
        return len(self.rows)

    @property
    def max_column(self):
        return len(self.rows[0]) if self.rows else 0

    def iter_cols(self, min_row=1, max_col=None, max_row=None):
        max_col = max_col or self.max_column
        max_row = max_row or self.max_row
        cols = zip(*[row[:max_col] for row in self.rows[min_row - 1:max_row]])
        for col in cols:
            yield list(col)


class DummyWorkbook:
    def __init__(self, *_, **__):
        self.active = DummyWorksheet()

    def save(self, *_args, **_kwargs):
        pass


class DummySession:
    def get(self, *a, **k):
        return types.SimpleNamespace(json=lambda: {}, raise_for_status=lambda: None)

    def close(self):
        pass

    def __enter__(self):
        return self

    def __exit__(self, exc_type, exc, tb):
        self.close()


class DummyFont:
    pass


@pytest.fixture
def fetcher(monkeypatch):
    """Import ``cve_metadata_fetcher`` with stubbed external modules."""
    req = types.ModuleType("requests")
    req.RequestException = Exception
    req.Session = DummySession

    docx_mod = types.ModuleType("docx")
    docx_mod.Document = DummyDocument

    openpyxl_mod = types.ModuleType("openpyxl")
    openpyxl_mod.Workbook = DummyWorkbook
    styles_mod = types.ModuleType("openpyxl.styles")
    styles_mod.Font = lambda *a, **k: DummyFont()
    utils_mod = types.ModuleType("openpyxl.utils")
    utils_mod.get_column_letter = lambda i: chr(64 + i)

    monkeypatch.setitem(sys.modules, "requests", req)
    monkeypatch.setitem(sys.modules, "docx", docx_mod)
    monkeypatch.setitem(sys.modules, "openpyxl", openpyxl_mod)
    monkeypatch.setitem(sys.modules, "openpyxl.styles", styles_mod)
    monkeypatch.setitem(sys.modules, "openpyxl.utils", utils_mod)
    monkeypatch.syspath_prepend(str(Path(__file__).resolve().parents[1]))

    module = importlib.import_module("cve_metadata_fetcher")
    importlib.reload(module)
    return module


SAMPLE_JSON = {
    "containers": {
        "cna": {
            "descriptions": [{"value": "Sample description"}],
            "metrics": [
                {"cvssV3_1": {"baseScore": 5.0, "vectorString": "CVSS:3.1/AV:N/AC:L/PR:N/UI:N/S:U/C:N/I:N/A:N"}}
            ],
            "problemTypes": [{"descriptions": [{"description": "CWE-79"}]}],
            "references": [
                {"url": "https://exploit-db.com/exploits/1"},
                {"url": "https://example.com/patch", "tags": ["upgrade"]},
                {"url": "https://vendor.com/advisories/123"},
            ],
            "affected": [
                {"vendor": "Acme", "product": "App", "versions": [{"version": "1.0"}]}
            ],
        }
    }
}


def test_parse_cve_extracts_fields(fetcher):
    parsed = fetcher.parse_cve(SAMPLE_JSON)
    assert isinstance(parsed, fetcher.CveMetadata)
    assert parsed.description == "Sample description"
    assert parsed.cvss == "5.0"
    assert parsed.vector == "CVSS:3.1/AV:N/AC:L/PR:N/UI:N/S:U/C:N/I:N/A:N"
    assert parsed.cwe == "CWE-79"
    assert parsed.exploit == "Yes"
    assert parsed.exploit_refs == "https://exploit-db.com/exploits/1"
    assert parsed.fix_version == "https://example.com/patch"
    assert parsed.mitigations == "https://vendor.com/advisories/123"
    assert parsed.affected == "Acme App 1.0"


def test_parse_cve_handles_missing_lists(fetcher):
    empty_lists = {
        "containers": {
            "cna": {
                "descriptions": [],
                "metrics": [],
                "problemTypes": [],
                "references": [],
                "affected": [],
            }
        }
    }
    parsed = fetcher.parse_cve(empty_lists)
    assert parsed.description == ""
    assert parsed.cvss == ""
    assert parsed.vector == ""
    assert parsed.cwe == ""


def test_fetch_cve_returns_none_on_failure(fetcher):
    with patch("cve_metadata_fetcher.requests.Session") as mock_session:
        mock_instance = mock_session.return_value
        mock_instance.get.side_effect = Exception("fail")
        assert fetcher.fetch_cve("CVE-0000-0000") is None

def test_fetch_cve_invalid_format_ignored(fetcher):
    with patch("cve_metadata_fetcher.requests.Session") as mock_session:
        assert fetcher.fetch_cve("BADFORMAT") is None
        mock_session.assert_not_called()


def test_create_report_runs(fetcher, tmp_path, monkeypatch):
    template = tmp_path / "CVE_Report_Template.docx"
    template.write_text("dummy")
    monkeypatch.chdir(tmp_path)

    dummy = DummyDocument()
    monkeypatch.setattr(fetcher, 'Document', lambda *_: dummy)

    meta = fetcher.CveMetadata(
        description="desc",
        affected="aff",
        cvss="5.0",
        vector="v",
        cwe="CWE-1",
        exploit="Yes",
        exploit_refs="ref",
        fix_version="fix",
        mitigations="mit",
        references="ref2",
    )
    fetcher.create_report("CVE-0000-0001", meta, template, Path("."))
    assert hasattr(dummy, "saved")
    assert dummy.saved.name == "CVE-0000-0001.docx"
    assert dummy.paragraphs[0].text == "CVE ID: CVE-0000-0001"
    assert dummy.paragraphs[1].text == meta.description
    assert dummy.paragraphs[2].text == meta.affected
    exp_txt = (
        f"CVSS: {meta.cvss} ({meta.vector})\n"
        f"CWE: {meta.cwe}\n"
        f"Exploit Available: {meta.exploit} {meta.exploit_refs}"
    )
    assert dummy.paragraphs[3].text == exp_txt
    assert dummy.paragraphs[4].text == f"Fix: {meta.fix_version}\nMitigations: {meta.mitigations}"
    assert dummy.paragraphs[5].text == meta.references


def test_main_skip_docs(fetcher, monkeypatch, tmp_path):
    input_file = tmp_path / "cves.txt"
    input_file.write_text("CVE-1111-2222")

    monkeypatch.setattr(fetcher, 'fetch_cve', lambda *_: SAMPLE_JSON)

    called = False

    def fake_report(*_args, **_kwargs):
        nonlocal called
        called = True

    monkeypatch.setattr(fetcher, 'create_report', fake_report)
=======

import types

SAMPLE_JSON = {
    "containers": {
        "cna": {
            "descriptions": [{"value": "Sample description"}],
            "metrics": [
                {"cvssV3_1": {"baseScore": 5.0, "vectorString": "CVSS:3.1/AV:N/AC:L/PR:N/UI:N/S:U/C:N/I:N/A:N"}}
            ],
            "problemTypes": [{"descriptions": [{"description": "CWE-79"}]}],
            "references": [
                {"url": "https://exploit-db.com/exploits/1"},
                {"url": "https://example.com/patch", "tags": ["upgrade"]},
        {"url": "https://vendor.com/advisories/123"},
            ],
            "affected": [
                {"vendor": "Acme", "product": "App", "versions": [{"version": "1.0"}]}
            ],
        }
    }
}
NESTED_JSON = {
    "containers": {
        "adp": [
            {
                "metrics": [
                    {"other": {"type": "rating"}},
                    {"cvssV3_1": {"baseScore": 8.8, "vectorString": "CVSS:3.1/AV:N/AC:L/PR:N/UI:N/S:U/C:H/I:H/A:H"}}
                ],
                "problemTypes": [
                    {"descriptions": [{"cweId": "CWE-123", "description": "Sample CWE description"}]}
                ]
            }
        ],
        "cna": {}
    }
}

def test_parse_cve_extracts_fields():
    parsed = parse_cve(SAMPLE_JSON)
    assert isinstance(parsed, CveMetadata)
    assert parsed.description == "Sample description"
    assert parsed.cvss == 5.0
    assert parsed.vector == "CVSS:3.1/AV:N/AC:L/PR:N/UI:N/S:U/C:N/I:N/A:N"
    assert parsed.cwe == "CWE-79"
    assert parsed.exploit == "Yes"
    assert parsed.exploit_refs == "https://exploit-db.com/exploits/1"
    assert parsed.fix_version == "https://example.com/patch"
    assert parsed.mitigations == "https://vendor.com/advisories/123"
    assert parsed.affected == "Acme App 1.0"
>>>>>>> 61ab42f4

    fetcher.main(
        input_file,
        excel_out=tmp_path / "out.xlsx",
        template_path=tmp_path / "template.docx",
        report_dir=tmp_path / "reports",
        write_reports=False,
    )

<<<<<<< HEAD
    assert not called
=======
def test_fetch_cve_returns_none_on_failure():
    with patch("cve_metadata_fetcher.requests.get") as mock_get:
        mock_get.side_effect = Exception("fail")
        assert fetch_cve("CVE-0000-0000") is None

def test_fetch_cve_invalid_format_ignored():
    with patch("cve_metadata_fetcher.requests.get") as mock_get:
        assert fetch_cve("BADFORMAT") is None
        mock_get.assert_not_called()

def test_parse_cve_handles_nested_metrics_and_cwe():
    parsed = parse_cve(NESTED_JSON)
    assert parsed.cvss == 8.8
    assert parsed.vector == "CVSS:3.1/AV:N/AC:L/PR:N/UI:N/S:U/C:H/I:H/A:H"
    assert parsed.cwe == "CWE-123 Sample CWE description"


class DummySheet:
    def __init__(self):
        self.rows = []
        self.title = ""

    def append(self, row):
        self.rows.append(row)


class DummyWorkbook:
    def __init__(self):
        self.active = DummySheet()
        self.saved = None

    def create_sheet(self):
        self.active = DummySheet()
        return self.active

    def save(self, path):
        self.saved = path


def test_main_allows_skipping_reports(tmp_path):
    input_file = tmp_path / "cves.txt"
    input_file.write_text("CVE-1234-0001\n")
    wb = DummyWorkbook()
    with patch("cve_metadata_fetcher.fetch_cve", return_value=SAMPLE_JSON), patch(
        "cve_metadata_fetcher.Workbook", return_value=wb
    ), patch("cve_metadata_fetcher.create_report") as mock_report:
        main(
            input_file,
            output_file=tmp_path / "out.xlsx",
            reports_dir=tmp_path,
            generate_reports=False,
        )
        assert not mock_report.called
        assert wb.saved == str(tmp_path / "out.xlsx")
        assert wb.active.rows
>>>>>>> 61ab42f4
<|MERGE_RESOLUTION|>--- conflicted
+++ resolved
@@ -4,248 +4,6 @@
 
 import sys
 from pathlib import Path
-<<<<<<< HEAD
-import importlib
-import types
-
-class DummyParagraph:
-    def __init__(self, text=""):
-        self.text = text
-
-
-class DummyDocument:
-    def __init__(self, *_, **__):
-        self.paragraphs = [
-            DummyParagraph("CVE ID:"),
-            DummyParagraph("Brief summary of the vulnerability."),
-            DummyParagraph("List of affected products or environments."),
-            DummyParagraph("Describe exploit vectors"),
-            DummyParagraph("Document any known fixes"),
-            DummyParagraph("List external references"),
-        ]
-
-    def save(self, *args, **_kwargs):
-        self.saved = args[0] if args else None
-
-
-class DummyCell:
-    def __init__(self, value=""):
-        self.value = value
-        self.font = None
-
-
-class DummyColumnDimension:
-    def __init__(self):
-        self.width = None
-
-
-class DummyWorksheet:
-    def __init__(self):
-        self.rows = []
-        self.title = ""
-        self.column_dimensions = {}
-        self.freeze_panes = None
-
-    def append(self, row):
-        cells = [DummyCell(v) for v in row]
-        self.rows.append(cells)
-        for idx in range(len(cells)):
-            letter = chr(65 + idx)
-            self.column_dimensions.setdefault(letter, DummyColumnDimension())
-
-    def __getitem__(self, idx):
-        if isinstance(idx, int):
-            return self.rows[idx - 1]
-        raise TypeError("Invalid index")
-
-    @property
-    def max_row(self):
-        return len(self.rows)
-
-    @property
-    def max_column(self):
-        return len(self.rows[0]) if self.rows else 0
-
-    def iter_cols(self, min_row=1, max_col=None, max_row=None):
-        max_col = max_col or self.max_column
-        max_row = max_row or self.max_row
-        cols = zip(*[row[:max_col] for row in self.rows[min_row - 1:max_row]])
-        for col in cols:
-            yield list(col)
-
-
-class DummyWorkbook:
-    def __init__(self, *_, **__):
-        self.active = DummyWorksheet()
-
-    def save(self, *_args, **_kwargs):
-        pass
-
-
-class DummySession:
-    def get(self, *a, **k):
-        return types.SimpleNamespace(json=lambda: {}, raise_for_status=lambda: None)
-
-    def close(self):
-        pass
-
-    def __enter__(self):
-        return self
-
-    def __exit__(self, exc_type, exc, tb):
-        self.close()
-
-
-class DummyFont:
-    pass
-
-
-@pytest.fixture
-def fetcher(monkeypatch):
-    """Import ``cve_metadata_fetcher`` with stubbed external modules."""
-    req = types.ModuleType("requests")
-    req.RequestException = Exception
-    req.Session = DummySession
-
-    docx_mod = types.ModuleType("docx")
-    docx_mod.Document = DummyDocument
-
-    openpyxl_mod = types.ModuleType("openpyxl")
-    openpyxl_mod.Workbook = DummyWorkbook
-    styles_mod = types.ModuleType("openpyxl.styles")
-    styles_mod.Font = lambda *a, **k: DummyFont()
-    utils_mod = types.ModuleType("openpyxl.utils")
-    utils_mod.get_column_letter = lambda i: chr(64 + i)
-
-    monkeypatch.setitem(sys.modules, "requests", req)
-    monkeypatch.setitem(sys.modules, "docx", docx_mod)
-    monkeypatch.setitem(sys.modules, "openpyxl", openpyxl_mod)
-    monkeypatch.setitem(sys.modules, "openpyxl.styles", styles_mod)
-    monkeypatch.setitem(sys.modules, "openpyxl.utils", utils_mod)
-    monkeypatch.syspath_prepend(str(Path(__file__).resolve().parents[1]))
-
-    module = importlib.import_module("cve_metadata_fetcher")
-    importlib.reload(module)
-    return module
-
-
-SAMPLE_JSON = {
-    "containers": {
-        "cna": {
-            "descriptions": [{"value": "Sample description"}],
-            "metrics": [
-                {"cvssV3_1": {"baseScore": 5.0, "vectorString": "CVSS:3.1/AV:N/AC:L/PR:N/UI:N/S:U/C:N/I:N/A:N"}}
-            ],
-            "problemTypes": [{"descriptions": [{"description": "CWE-79"}]}],
-            "references": [
-                {"url": "https://exploit-db.com/exploits/1"},
-                {"url": "https://example.com/patch", "tags": ["upgrade"]},
-                {"url": "https://vendor.com/advisories/123"},
-            ],
-            "affected": [
-                {"vendor": "Acme", "product": "App", "versions": [{"version": "1.0"}]}
-            ],
-        }
-    }
-}
-
-
-def test_parse_cve_extracts_fields(fetcher):
-    parsed = fetcher.parse_cve(SAMPLE_JSON)
-    assert isinstance(parsed, fetcher.CveMetadata)
-    assert parsed.description == "Sample description"
-    assert parsed.cvss == "5.0"
-    assert parsed.vector == "CVSS:3.1/AV:N/AC:L/PR:N/UI:N/S:U/C:N/I:N/A:N"
-    assert parsed.cwe == "CWE-79"
-    assert parsed.exploit == "Yes"
-    assert parsed.exploit_refs == "https://exploit-db.com/exploits/1"
-    assert parsed.fix_version == "https://example.com/patch"
-    assert parsed.mitigations == "https://vendor.com/advisories/123"
-    assert parsed.affected == "Acme App 1.0"
-
-
-def test_parse_cve_handles_missing_lists(fetcher):
-    empty_lists = {
-        "containers": {
-            "cna": {
-                "descriptions": [],
-                "metrics": [],
-                "problemTypes": [],
-                "references": [],
-                "affected": [],
-            }
-        }
-    }
-    parsed = fetcher.parse_cve(empty_lists)
-    assert parsed.description == ""
-    assert parsed.cvss == ""
-    assert parsed.vector == ""
-    assert parsed.cwe == ""
-
-
-def test_fetch_cve_returns_none_on_failure(fetcher):
-    with patch("cve_metadata_fetcher.requests.Session") as mock_session:
-        mock_instance = mock_session.return_value
-        mock_instance.get.side_effect = Exception("fail")
-        assert fetcher.fetch_cve("CVE-0000-0000") is None
-
-def test_fetch_cve_invalid_format_ignored(fetcher):
-    with patch("cve_metadata_fetcher.requests.Session") as mock_session:
-        assert fetcher.fetch_cve("BADFORMAT") is None
-        mock_session.assert_not_called()
-
-
-def test_create_report_runs(fetcher, tmp_path, monkeypatch):
-    template = tmp_path / "CVE_Report_Template.docx"
-    template.write_text("dummy")
-    monkeypatch.chdir(tmp_path)
-
-    dummy = DummyDocument()
-    monkeypatch.setattr(fetcher, 'Document', lambda *_: dummy)
-
-    meta = fetcher.CveMetadata(
-        description="desc",
-        affected="aff",
-        cvss="5.0",
-        vector="v",
-        cwe="CWE-1",
-        exploit="Yes",
-        exploit_refs="ref",
-        fix_version="fix",
-        mitigations="mit",
-        references="ref2",
-    )
-    fetcher.create_report("CVE-0000-0001", meta, template, Path("."))
-    assert hasattr(dummy, "saved")
-    assert dummy.saved.name == "CVE-0000-0001.docx"
-    assert dummy.paragraphs[0].text == "CVE ID: CVE-0000-0001"
-    assert dummy.paragraphs[1].text == meta.description
-    assert dummy.paragraphs[2].text == meta.affected
-    exp_txt = (
-        f"CVSS: {meta.cvss} ({meta.vector})\n"
-        f"CWE: {meta.cwe}\n"
-        f"Exploit Available: {meta.exploit} {meta.exploit_refs}"
-    )
-    assert dummy.paragraphs[3].text == exp_txt
-    assert dummy.paragraphs[4].text == f"Fix: {meta.fix_version}\nMitigations: {meta.mitigations}"
-    assert dummy.paragraphs[5].text == meta.references
-
-
-def test_main_skip_docs(fetcher, monkeypatch, tmp_path):
-    input_file = tmp_path / "cves.txt"
-    input_file.write_text("CVE-1111-2222")
-
-    monkeypatch.setattr(fetcher, 'fetch_cve', lambda *_: SAMPLE_JSON)
-
-    called = False
-
-    def fake_report(*_args, **_kwargs):
-        nonlocal called
-        called = True
-
-    monkeypatch.setattr(fetcher, 'create_report', fake_report)
-=======
-
 import types
 
 SAMPLE_JSON = {
@@ -296,7 +54,6 @@
     assert parsed.fix_version == "https://example.com/patch"
     assert parsed.mitigations == "https://vendor.com/advisories/123"
     assert parsed.affected == "Acme App 1.0"
->>>>>>> 61ab42f4
 
     fetcher.main(
         input_file,
@@ -306,9 +63,6 @@
         write_reports=False,
     )
 
-<<<<<<< HEAD
-    assert not called
-=======
 def test_fetch_cve_returns_none_on_failure():
     with patch("cve_metadata_fetcher.requests.get") as mock_get:
         mock_get.side_effect = Exception("fail")
@@ -347,7 +101,6 @@
     def save(self, path):
         self.saved = path
 
-
 def test_main_allows_skipping_reports(tmp_path):
     input_file = tmp_path / "cves.txt"
     input_file.write_text("CVE-1234-0001\n")
@@ -363,5 +116,4 @@
         )
         assert not mock_report.called
         assert wb.saved == str(tmp_path / "out.xlsx")
-        assert wb.active.rows
->>>>>>> 61ab42f4
+        assert wb.active.rows